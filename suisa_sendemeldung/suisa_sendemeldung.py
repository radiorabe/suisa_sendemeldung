#!/usr/bin/env python3
"""
SUISA Sendemeldung bugs SUISA with email once per month.

Fetches data on our playout history and formats them in a CSV file format
containing the data (like Track, Title and ISRC) requested by SUISA. Also takes care of sending
the report to SUISA via email for hands-off operations.
"""
from csv import writer
from datetime import date, datetime, timedelta
from email.encoders import encode_base64
from email.mime.base import MIMEBase
from email.mime.multipart import MIMEMultipart
from email.mime.text import MIMEText
from email.utils import formatdate
from io import StringIO
from os.path import basename, expanduser
from smtplib import SMTP
from string import Template

import cridlib
import pytz
from configargparse import ArgumentParser
<<<<<<< HEAD
from dateutil.relativedelta import relativedelta
=======
from iso3901 import ISRC
>>>>>>> c59b6b5d

from .acrclient import ACRClient

_EMAIL_TEMPLATE = """
Hallo SUISA

Im Anhang finden Sie die Sendemeldung von $station_name für den $month $year.

Wir senden ihnen diese Sendemeldung da wir bis Ende $previous_year nicht informiert
wurden, dass $station_name im laufenden Jahr von der Meldepflicht befreit ist.

In der Sendungsmeldung enthalten sind die unter Buchstaben G im Tarif
"Gemeinsamer Tarif S 2020 - 2023" genannten Programmangaben in elektronischer
Form. Es handelt sich bei der Datei um eine Comma-Separated Values (CSV)
Datei welche dem RFC 4180 Standard folgt.

Diese Sendemeldung enthält unter anderem folgende Angaben:

- Titel des Musikwerks
- Name des Komponisten
- Name des bzw. der Hauptinterpreten
- Label
- ISRC
- vom Sender der Aufnahme selbst zugewiesene Identifikationsnummer
- Sendezeit
- Sendedauer

Die Datei folgt nach bestem Wissen und Gewissen und wo dies technisch möglich
ist der Vorlage in "Gemeinsamer Tarif S 2020 - 2023" Anhang 1.

Das Feld ISRC ist dabei mindestens in Fällen wo der ISRC zusammen mit der Aufnahme
vom Lieferanten der Aufnahme in irgendeiner Form mitgeteilt bzw. mitgeliefert
wurde angegeben. Wir ergänzen diese Angaben wo möglich aus unseren eigenen
Datenbeständen und arbeiten zu diesem Zweck auch mit externen Partnern zusammen.
Nachmeldungen und Korrekturen von ISRC werden wir selbstverständlich sofort
verarbeiten und ihnen mitteilen.

Wir bitten sie höflich uns den Erhalt wie auch die erfolgreiche, automatisierte
Verarbeitung dieser Sendemeldung zu bestätigen. Bitte kontaktieren sie uns
dringlich und unverzüglich falls diese Sendemeldung Mängel wie Inkorrektheit
oder andere Missstände wie Fehler oder Lücken aufweist. Beanstandungen zu dieser
Sendemeldung lassen sie uns bitte in den nächsten drei Monaten vor dem $in_three_months
zukommen. Im Falle einer Beanstandung streben wir an etwaige Mängel raschmöglichst
innerhalb der Nachfrist von 45 Tagen zu beheben.

Diese Email wurde automatisch generiert. Bei vertraglichen Fragen erreichen
sie uns an besten zu Bürozeiten unter $responsible_phone. Technische Anliegen
im Zusammenhang mit der Sendemeldung melden sie bitte ebenda oder bevorzugt
direkt per Email an $responsible_email.

Freundliche Grüsse,
$station_name
"""


def validate_arguments(parser, args):
    """Validate the arguments provided to the script.

    After this function we are sure that there are no conflicts in the arguments.

    Arguments:
        parser: the ArgumentParser to use for throwing errors
        args: the arguments to validate
    """
    msgs = []
    # check length of access_key
    if not len(args.access_key) == 32:
        msgs.append(
            f"wrong format on access_key, expected 32 characters but got {len(args.access_key)}"
        )
    # check length of stream_id
    if not len(args.stream_id) == 9:
        msgs.append(
            f"wrong format on stream_id, expected 9 characters but got {len(args.stream_id)}"
        )
    # one output option has to be set
    if not (args.csv or args.email or args.stdout):
        msgs.append(
            "no output option has been set, specify one of --csv, --email or --stdout"
        )
    # last_month is in conflict with start_date and end_date
    if args.last_month and (args.start_date or args.end_date):
        msgs.append("argument --last_month not allowed with --start_date or --end_date")
    # exit if there are error messages
    if msgs:
        parser.error("\n- " + "\n- ".join(msgs))


def get_arguments(parser: ArgumentParser):  # pragma: no cover
    """Create :class:`ArgumentParser` with arguments.

    Arguments:
        parser: the parser to add arguments

    Returns:
        args: the parsed args from the parser
    """
    parser.add_argument(
        "--access_key",
        env_var="ACCESS_KEY",
        help="the access key for ACRCloud (required)",
        required=True,
    )
    parser.add_argument(
        "--stream_id",
        env_var="STREAM_ID",
        help="the id of the stream at ACRCloud (required)",
        required=True,
    )
    parser.add_argument(
        "--station-name",
        env_var="STATION_NAME",
        help="Station name, used in Output and Emails",
        default="Radio Bern RaBe",
    )
    parser.add_argument(
        "--station-name-short",
        env_var="STATION_NAME_SHORT",
        help="Shortname for station as used in Filenames (locally and in attachment)",
        default="rabe",
    )
    parser.add_argument(
        "--csv", env_var="CSV", help="create a csv file", action="store_true"
    )
    parser.add_argument(
        "--email", env_var="EMAIL", help="send an email", action="store_true"
    )
    parser.add_argument(
        "--email_from", env_var="EMAIL_FROM", help="the sender of the email"
    )
    parser.add_argument(
        "--email_to", env_var="EMAIL_TO", help="the recipients of the email"
    )
    parser.add_argument(
        "--email_cc", env_var="EMAIL_CC", help="the cc recipients of the email"
    )
    parser.add_argument(
        "--email_bcc", env_var="EMAIL_BCC", help="the bcc recipients of the email"
    )
    parser.add_argument(
        "--email_server",
        env_var="EMAIL_SERVER",
        help="the smtp server to send the mail with",
    )
    parser.add_argument(
        "--email_login",
        env_var="EMAIL_LOGIN",
        help="the username to logon to the smtp server (default: email_from)",
    )
    parser.add_argument(
        "--email_pass", env_var="EMAIL_PASS", help="the password for the smtp server"
    )
    parser.add_argument(
        "--email_subject",
        env_var="EMAIL_SUBJECT",
        help="the subject of the email",
        default="SUISA Sendemeldung",
    )
    parser.add_argument(
        "--email_text",
        env_var="EMAIL_TEXT",
        help="""
        A template for the Email text, placeholders are $station_name, $month, $year, $previous_year, $responsible_email, and $resonsible_phone.
        """,
        default=_EMAIL_TEMPLATE,
    )
    parser.add_argument(
        "--responsible-email",
        env_var="RESPONSIBLE_EMAIL",
        help="Used to hint whom to contact in the emails text.",
        required=True,
    )
    parser.add_argument(
        "--responsible-phone",
        env_var="RESPONSIBLE_PHONE",
        help="Used to hint whom to contact if you like phones in the emails text.",
        required=True,
    )
    parser.add_argument(
        "--start_date",
        env_var="START_DATE",
        help="the start date of the interval in format YYYY-MM-DD (default: 30 days\
                              before end_date)",
    )
    parser.add_argument(
        "--end_date",
        env_var="END_DATE",
        help="the end date of the interval in format YYYY-MM-DD (default: today)",
    )
    parser.add_argument(
        "--last_month",
        env_var="LAST_MONTH",
        action="store_true",
        help="download data of whole last month",
    )
    parser.add_argument(
        "--timezone",
        env_var="TIMEZONE",
        help="set the timezone for localization",
        default="UTC",
    )
    parser.add_argument(
        "--filename",
        env_var="FILENAME",
        help="""
        file to write to (default: <station_name_short>_<year>_<month>.csv when reporting last month, <station_name_short>_<start_date>.csv else)
        """,
    )
    parser.add_argument(
        "--stdout", env_var="STDOUT", help="also print to stdout", action="store_true"
    )
    args = parser.parse_args()
    validate_arguments(parser, args)
    return args


def parse_date(args):
    """Parse date from args.

    Arguments:
        args: the arguments provided to the script

    Returns:
        start_date: the start date of the requested interval
        end_date: the end date of the requested interval
    """
    # date parsing logic
    if args.last_month:
        today = date.today()
        # get first of this month
        this_month = today.replace(day=1)
        # last day of last month = first day of this month - 1 day
        end_date = this_month - timedelta(days=1)
        start_date = end_date.replace(day=1)
    else:
        if args.end_date:
            end_date = datetime.strptime(args.end_date, "%Y-%m-%d").date()
        else:
            # if no end_date was set, default to today
            end_date = date.today()
        if args.start_date:
            start_date = datetime.strptime(args.start_date, "%Y-%m-%d").date()
        else:
            # if no start_date was set, default to 30 days before end_date
            start_date = end_date - timedelta(days=30)
    return start_date, end_date


def parse_filename(args, start_date):
    """Parse filename from args and start_date.

    Arguments:
        args: the arguments provided to the script

    Returns:
        filename: the filename to use for the csv data
    """
    print(args.station_name_short)
    if args.filename:
        filename = args.filename
    # depending on date args either append the month or the start_date
    elif args.last_month:
        date_part = f"{start_date.strftime('%Y')}_{start_date.strftime('%m')}"
        filename = f"{args.station_name_short}_{date_part}.csv"
    else:
        filename = f"{args.station_name_short}_{start_date}.csv"
    return filename


def check_duplicate(entry_a, entry_b):
    """Check if two entries are duplicates by checking their acrid in all music items.

    Arguments:
        entry_a: first entry
        entry_b: second entry

    Returns:
        True if the entries are duplicates, False otherwise
    """
    try:
        entry_a = entry_a["metadata"]["music"]
    except KeyError:
        entry_a = entry_a["metadata"]["custom_files"]
    try:
        entry_b = entry_b["metadata"]["music"]
    except KeyError:
        entry_b = entry_b["metadata"]["custom_files"]
    for music_a in entry_a:
        for music_b in entry_b:
            if music_a["acrid"] == music_b["acrid"]:
                return True
    return False


def merge_duplicates(data):
    """Merge consecutive entries into one if they are duplicates.

    Arguments:
        data: The data provided by ACRClient

    Returns:
        data: The processed data
    """
    prev = data[0]
    mark = []
    for entry in data[1:]:
        if check_duplicate(prev, entry):
            prev["metadata"]["played_duration"] = (
                prev["metadata"]["played_duration"]
                + entry["metadata"]["played_duration"]
            )
            # mark entry for removal
            mark.append(entry)
        else:
            prev = entry
    # remove marked entries
    for entry in mark:
        data.remove(entry)
    return data


def funge_release_date(release_date):
    """Make a release_date from ACR conform to what seems to be the spec."""

    if release_date != "" and len(release_date) == 10:
        # we can make it look like what suisa has in their examples if it's the right length
        release_date = datetime.strptime(release_date, "%Y-%m-%d").strftime("%Y%m%d")
    elif len(release_date) != 4:
        # we discard other records since there is no way to convert records like a plain
        # year into dd/mm/yyyy properly without further guidance from whomever ingests
        # the data, unless they are exactly 4 chars and we blindly assume the record to
        # be just a plain year :shrug:
        release_date = ""
    return release_date


def get_artist(music):
    """Get artist from a given dict.

    Arguments:
        music: music dict from API

    Returns:
        artist: string representing the artist
    """
    artist = ""
    if music.get("artists") is not None:
        artists = music.get("artists")
        if isinstance(artists, list):
            artist = ", ".join([a.get("name") for a in artists])
        else:
            # Yet another 'wrong' entry in the database:
            # artists in custom_files was sometimes recorded as single value
            # @TODO also remove once way in the past? (2023-01-31)
            artist = artists
    elif music.get("artist") is not None:
        artist = music.get("artist")
    elif music.get("Artist") is not None:  # pragma: no cover
        # Uppercase is a hack needed for Jun 2021 since there is a 'wrong' entry
        # in the database. Going forward the record will be available as 'artist'
        # in lowercase.
        # @TODO remove once is waaaay in the past
        artist = music.get("Artist")
    return artist


def get_isrc(music):
    """Get a valid ISRC from the music record or return an empty string."""
    isrc = ""
    if music.get("external_ids") and len(music.get("external_ids")) > 0:
        isrc = music.get("external_ids").get("isrc")
    elif music.get("isrc"):
        isrc = music.get("isrc")
    # was a list with a singular entry for a while back in 2021
    if isinstance(isrc, list):
        isrc = isrc[0]
    # some records contain the "ISRC" prefix that is described as legacy
    # in the ISRC handbook from IFPI.
    if isrc and isrc[:4] == "ISRC":
        isrc = isrc[4:]
    # take care of cases where the isrc is space delimited even though the
    # record is technically wrong but happens often enough to warrant this
    # hack.
    if isrc:
        isrc = isrc.replace(" ", "")

    if not ISRC.validate(isrc):
        isrc = ""
    return isrc


# all local vars are required, eight are already used for the csv entries
# pylint: disable-msg=too-many-locals
def get_csv(data, station_name=""):
    """Create SUISA compatible csv data.

    Arguments:
        data: To data to create csv from

    Returns:
        csv: The converted data
    """
    header = [
        "Titel",
        "Komponist",
        "Interpret",
        "Interpreten-Info",
        "Sender",
        "Sendedatum",
        "Sendedauer",
        "Sendezeit",
        "Werkverzeichnisangaben",
        "ISRC",
        "Label",
        "CD ID / Katalog-Nummer",
        "Aufnahmedatum",
        "Aufnahmeland",
        "Erstveröffentlichungsdatum",
        "Titel des Tonträgers (Albumtitel)",
        "Autor Text",
        "Track Nummer",
        "Genre",
        "Programm",
        "Bestellnummer",
        "Marke",
        "Label Code",
        "EAN/GTIN",
        "Identifikationsnummer",
    ]
    csv = StringIO()
    csv_writer = writer(csv, dialect="excel")
    csv_writer.writerow(header)

    for entry in data:
        metadata = entry.get("metadata")
        # parse timestamp
        timestamp = datetime.strptime(metadata.get("timestamp_local"), ACRClient.TS_FMT)

        ts_date = timestamp.strftime("%Y%m%d")
        ts_time = timestamp.strftime("%H:%M:%S")
        duration = timedelta(seconds=metadata.get("played_duration"))

        try:
            music = metadata.get("music")[0]
        except TypeError:
            music = metadata.get("custom_files")[0]
        title = music.get("title")

        artist = get_artist(music)

        composer = ", ".join(music.get("contributors", {}).get("composers", ""))

<<<<<<< HEAD
        if music.get("external_ids", {}).get("isrc", ""):
            isrc = music.get("external_ids").get("isrc")
        elif music.get("isrc"):
            isrc = music.get("isrc")
        else:
            isrc = ""
=======
        isrc = get_isrc(music)
>>>>>>> c59b6b5d
        label = music.get("label")

        # load some "best-effort" fields
        album = music.get("album", {}).get("name", "")
        upc = music.get("external_ids", {}).get("upc", "")
        release_date = funge_release_date(music.get("release_date", ""))

        # cridlib only supports timezone-aware datetime values, so we convert one
        timestamp_utc = pytz.utc.localize(
            datetime.strptime(metadata.get("timestamp_utc"), ACRClient.TS_FMT)
        )
        # we include the acrid in our CRID so we know about the data's provenience
        # in case any questions about the data we delivered are asked
        acrid = music.get("acrid")
        local_id = cridlib.get(timestamp=timestamp_utc, fragment=f"acrid={acrid}")

        csv_writer.writerow(
            [
                title,
                composer,
                artist,
                "",  # Interpreten-Info
                station_name,
                ts_date,
                duration,
                ts_time,
                "",  # Werkverzeichnisangaben
                isrc,
                label,
                "",  # CD ID / Katalog-Nummer
                "",  # Aufnahmedatum
                "",  # Aufnahmeland
                release_date,
                album,
                "",  # Autor Text
                "",  # Track Nummer
                "",  # Genre
                "",  # Programm
                "",  # Bestellnummer
                "",  # Marke
                "",  # Label Code
                upc,
                local_id,
            ]
        )
    return csv.getvalue()


def write_csv(filename, csv):  # pragma: no cover
    """Write contents of `csv` to file.

    Arguments:
        filename: The file to write to.
        csv: The data to write to `filename`.
    """
    with open(filename, mode="w", encoding="utf-8") as csvfile:
        csvfile.write(csv)


# reducing the arguments even more does not seem practical
# pylint: disable-msg=too-many-arguments,invalid-name
def create_message(sender, recipient, subject, text, filename, csv, cc=None, bcc=None):
    """Create email message.

    Arguments:
        sender: The sender of the email. Login will be made with this user.
        recipient: The recipient of the email. Can be a list.
        subject: The subject of the email.
        text: The body of the email.
        filename: The filename to attach `csv` by.
        csv: The attachment data.
    """
    msg = MIMEMultipart()
    msg["From"] = sender
    msg["To"] = recipient
    if cc:
        msg["Cc"] = cc
    if bcc:
        msg["Bcc"] = bcc
    msg["Date"] = formatdate(localtime=True)
    msg["Subject"] = subject
    # set body
    msg.attach(MIMEText(text))
    # attach csv
    part = MIMEBase("text", "csv")
    part.set_payload(csv.encode("utf-8"))
    encode_base64(part)
    part.add_header(
        "Content-Disposition", f'attachment; filename="{basename(filename)}'
    )
    msg.attach(part)

    return msg


def send_message(msg, server="127.0.0.1", login=None, password=None):
    """Send email.

    Arguments:
        msg: The message to send (an email.messag.Message object)
        server: The SMTP server to use to send the email.
        password: The password for `sender`@`server`.
    """
    with SMTP(server) as smtp:
        smtp.starttls()
        if password:
            if login:
                smtp.login(login, password)
            else:
                smtp.login(msg["From"], password)
        smtp.send_message(msg)


def main():  # pragma: no cover
    """Entrypoint for SUISA Sendemeldung ."""
    default_config_file = basename(__file__).replace(".py", ".conf")
    # config file in /etc gets overriden by the one in $HOME which gets overriden by the one in the
    # current directory
    default_config_files = [
        "/etc/" + default_config_file,
        expanduser("~") + "/" + default_config_file,
        default_config_file,
    ]
    parser = ArgumentParser(
        default_config_files=default_config_files,
        description="ACRCloud client for SUISA reporting @ RaBe.",
    )
    args = get_arguments(parser)

    start_date, end_date = parse_date(args)
    filename = parse_filename(args, start_date)

    client = ACRClient(args.access_key)
    data = client.get_interval_data(
        args.stream_id, start_date, end_date, timezone=args.timezone
    )
    csv = get_csv(merge_duplicates(data), station_name=args.station_name)
    if args.email:
        email_subject = start_date.strftime(args.email_subject)
        # generate body
        print(args.email_text)
        print(filename)
        text = Template(args.email_text).substitute(
            {
                "station_name": args.station_name,
                "month": start_date.strftime("%B"),
                "year": start_date.strftime("%Y"),
                "previous_year": (start_date - timedelta(days=365)).strftime("%Y"),
                "in_three_months": (end_date + relativedelta(months=+3)).strftime(
                    "%d. %B %Y"
                ),
                "responsible_email": args.responsible_email,
                "responsible_phone": args.responsible_phone,
            }
        )
        msg = create_message(
            args.email_from,
            args.email_to,
            email_subject,
            text,
            filename,
            csv,
            cc=args.email_cc,
            bcc=args.email_bcc,
        )
        send_message(
            msg,
            server=args.email_server,
            login=args.email_login,
            password=args.email_pass,
        )
    if args.csv:
        write_csv(filename, csv)
    if args.stdout:
        print(csv)


if __name__ == "__main__":  # pragma: no cover
    main()<|MERGE_RESOLUTION|>--- conflicted
+++ resolved
@@ -21,11 +21,8 @@
 import cridlib
 import pytz
 from configargparse import ArgumentParser
-<<<<<<< HEAD
 from dateutil.relativedelta import relativedelta
-=======
 from iso3901 import ISRC
->>>>>>> c59b6b5d
 
 from .acrclient import ACRClient
 
@@ -478,16 +475,7 @@
 
         composer = ", ".join(music.get("contributors", {}).get("composers", ""))
 
-<<<<<<< HEAD
-        if music.get("external_ids", {}).get("isrc", ""):
-            isrc = music.get("external_ids").get("isrc")
-        elif music.get("isrc"):
-            isrc = music.get("isrc")
-        else:
-            isrc = ""
-=======
         isrc = get_isrc(music)
->>>>>>> c59b6b5d
         label = music.get("label")
 
         # load some "best-effort" fields
