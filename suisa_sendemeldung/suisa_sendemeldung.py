--- conflicted
+++ resolved
@@ -568,7 +568,6 @@
     for row in csv_reader:
         worksheet.append(row)
 
-<<<<<<< HEAD
     # the columns that should be styled as required (grey background)
     required = ["A", "B", "C", "F", "G", "H", "I", "K", "W", "Y"]
     font = Font(name="Calibri", bold=True, size=12)
@@ -580,7 +579,7 @@
         cell.border = border
         if cell.column_letter in required:
             cell.fill = fill
-=======
+
     # POST PROCESSING
     dims = {}
     for row in worksheet.rows:
@@ -591,7 +590,6 @@
                 )
     for col, value in dims.items():
         worksheet.column_dimensions[col].width = value + 3
->>>>>>> 8a6a893b
 
     workbook.save(xlsx)
     return xlsx
